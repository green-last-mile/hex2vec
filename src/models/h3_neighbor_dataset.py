import h3
import pandas as pd
import torch
from torch.utils.data import Dataset
import numpy as np
from tqdm import tqdm


class H3NeighborDataset(Dataset):
<<<<<<< HEAD
    def __init__(self, data: pd.DataFrame, neighbor_k_ring=1, dead_k_ring=2):
=======
    def __init__(self, data: pd.DataFrame, negative_sample_k_distance: int = 2):
>>>>>>> 9887da12
        self.data = data
        self.data_torch = torch.Tensor(self.data.to_numpy(dtype=np.float32))
        all_indices = set(data.index)

        self.inputs = []
        self.contexts = []
        self.input_h3 = []
        self.context_h3 = []

        self.positive_indexes = {}

        for i, (h3_index, hex_data) in tqdm(
            enumerate(self.data.iterrows()), total=len(self.data)
        ):
            hex_neighbors_h3 = h3.k_ring(h3_index, neighbor_k_ring)
            hex_neighbors_h3.remove(h3_index)
            available_neighbors_h3 = list(hex_neighbors_h3.intersection(all_indices))

            contexts_indexes = [
                self.data.index.get_loc(idx) for idx in available_neighbors_h3
            ]

<<<<<<< HEAD
            negative_excluded_h3 = h3.k_ring(h3_index, dead_k_ring)
=======
            negative_excluded_h3 = h3.k_ring(h3_index, negative_sample_k_distance)
>>>>>>> 9887da12
            negative_excluded_h3 = list(negative_excluded_h3.intersection(all_indices))
            positive_indexes = [
                self.data.index.get_loc(idx) for idx in negative_excluded_h3
            ]

            self.inputs.extend([i] * len(contexts_indexes))
            self.contexts.extend(contexts_indexes)
            self.positive_indexes[h3_index] = set(positive_indexes)

            self.input_h3.extend([h3_index] * len(available_neighbors_h3))
            self.context_h3.extend(available_neighbors_h3)

        self.inputs = np.array(self.inputs)
        self.contexts = np.array(self.contexts)

        self.input_h3 = np.array(self.input_h3)
        self.context_h3 = np.array(self.context_h3)

    def __len__(self):
        return len(self.inputs)

    def __getitem__(self, index):
        input = self.data_torch[self.inputs[index]]
        context = self.data_torch[self.contexts[index]]
        input_h3 = self.input_h3[index]
        neg_index = self.get_random_negative_index(input_h3)
        negative = self.data_torch[neg_index]
        y_pos = 1.0
        y_neg = 0.0

        context_h3 = self.context_h3[index]
        negative_h3 = self.data.index[neg_index]
        return input, context, negative, y_pos, y_neg, input_h3, context_h3, negative_h3

    def get_random_negative_index(self, input_h3):
        excluded_indexes = self.positive_indexes[input_h3]
        negative = np.random.randint(0, len(self.data))
        while negative in excluded_indexes:
            negative = np.random.randint(0, len(self.data))
        return negative<|MERGE_RESOLUTION|>--- conflicted
+++ resolved
@@ -7,11 +7,7 @@
 
 
 class H3NeighborDataset(Dataset):
-<<<<<<< HEAD
-    def __init__(self, data: pd.DataFrame, neighbor_k_ring=1, dead_k_ring=2):
-=======
     def __init__(self, data: pd.DataFrame, negative_sample_k_distance: int = 2):
->>>>>>> 9887da12
         self.data = data
         self.data_torch = torch.Tensor(self.data.to_numpy(dtype=np.float32))
         all_indices = set(data.index)
@@ -26,7 +22,7 @@
         for i, (h3_index, hex_data) in tqdm(
             enumerate(self.data.iterrows()), total=len(self.data)
         ):
-            hex_neighbors_h3 = h3.k_ring(h3_index, neighbor_k_ring)
+            hex_neighbors_h3 = h3.k_ring(h3_index, negative_sample_k_distance)
             hex_neighbors_h3.remove(h3_index)
             available_neighbors_h3 = list(hex_neighbors_h3.intersection(all_indices))
 
@@ -34,11 +30,7 @@
                 self.data.index.get_loc(idx) for idx in available_neighbors_h3
             ]
 
-<<<<<<< HEAD
-            negative_excluded_h3 = h3.k_ring(h3_index, dead_k_ring)
-=======
             negative_excluded_h3 = h3.k_ring(h3_index, negative_sample_k_distance)
->>>>>>> 9887da12
             negative_excluded_h3 = list(negative_excluded_h3.intersection(all_indices))
             positive_indexes = [
                 self.data.index.get_loc(idx) for idx in negative_excluded_h3
