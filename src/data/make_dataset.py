from geopandas import GeoDataFrame
from pyproj import crs
from src.data.download import get_bounding_gdf
import h3
from typing import Callable, List, Union
from shapely.geometry import Point, Polygon, geo, MultiPolygon
import pandas as pd
from shapely.geometry import mapping
from tqdm import tqdm
import geopandas as gpd
from src.data.load_data import load_city_tag
from src.data.utils import TOP_LEVEL_OSM_TAGS
from src.settings import DATA_INTERIM_DIR, DATA_RAW_DIR, DATA_PROCESSED_DIR
from pathlib import Path
from src.data.load_data import load_city_tag_h3, load_grouped_city
import numpy as np
from typing import Dict


def h3_to_polygon(hex: int) -> Polygon:
    boundary = h3.h3_to_geo_boundary(hex)
    boundary = [[y, x] for [x, y] in boundary]
    return Polygon(boundary)


def get_hexes_for_place(
    area_gdf: GeoDataFrame, resolution: int, return_gdf=False
) -> Union[List[int], GeoDataFrame]:
    original = area_gdf
    buffered = get_buffered_place_for_h3(original, resolution)
    geojson = mapping(buffered)
    all_hexes = []
    all_hex_polygons = []
    for feature in geojson["features"]:
        geom = feature["geometry"]
        geom["coordinates"] = [[[j[1], j[0]] for j in i] for i in geom["coordinates"]]
        hexes = list(h3.polyfill(geom, resolution))
        all_hexes.extend(hexes)
        hex_polygons = list(map(h3_to_polygon, hexes))
        all_hex_polygons.extend(hex_polygons)
    hexes_gdf = GeoDataFrame(
        pd.DataFrame({"h3": all_hexes, "geometry": all_hex_polygons}), crs="EPSG:4326"
    )

    intersecting_hexes_gdf = gpd.sjoin(hexes_gdf, original)
    intersecting_hexes_gdf = intersecting_hexes_gdf[["h3", "geometry"]]
    intersecting_hexes_gdf.drop_duplicates(inplace=True)
    if return_gdf:
        return intersecting_hexes_gdf
    else:
        return intersecting_hexes_gdf.h3.tolist()


def get_buffered_place_for_h3(place: GeoDataFrame, resolution: int) -> GeoDataFrame:
    twice_edge_length = 2 * h3.edge_length(resolution=resolution, unit="m")
    buffered = place.copy()
    buffered["geometry"] = (
        place.to_crs(epsg=3395).buffer(int(twice_edge_length)).to_crs(epsg=4326)
    )
    return buffered


def prepare_city_path(base_path: Path, city: str) -> Path:
    city_path = base_path.joinpath(city)
    city_path.mkdir(parents=True, exist_ok=True)
    return city_path


def get_hexes_polygons_for_city(
    city: Union[str, List[str]], resolution: int, use_cache=False, data_dir=DATA_RAW_DIR
) -> GeoDataFrame:
    city_name = city if type(city) == str else city[0]
    city_path = prepare_city_path(data_dir, city_name)
    cache_file = city_path.joinpath(f"h3_{resolution}.geojson")
    if use_cache and cache_file.exists() and cache_file.is_file():
        return gpd.read_file(cache_file)
    return save_hexes_polygons_for_city(city_path, resolution, return_gdf=True)

<<<<<<< HEAD
=======
    if type(bounding_gdf.geometry[0]) == MultiPolygon:
        bounding_gdf = bounding_gdf.explode(index_parts=False).reset_index(drop=True)
>>>>>>> 9887da12

def save_hexes_polygons_for_city(
    city_path: Path,
    resolution: int,
    custom_bounding_gdf: GeoDataFrame = None,
    return_gdf: bool = False,
) -> GeoDataFrame:
    cache_file = city_path.joinpath(f"h3_{resolution}.geojson")
    bounding_gdf = (
        get_bounding_gdf(city_path.stem)
        if custom_bounding_gdf is None
        else custom_bounding_gdf
    )
    if type(bounding_gdf.geometry[0]) == MultiPolygon:
        bounding_gdf = bounding_gdf.explode(ignore_index=True).reset_index(drop=True)
    hexes_gdf = get_hexes_for_place(bounding_gdf, resolution, return_gdf=True)
    hexes_gdf.to_file(cache_file, driver="GeoJSON")
    if return_gdf:
        return hexes_gdf


<<<<<<< HEAD
def add_h3_indices(
    gdf: GeoDataFrame,
    city: Union[str, List[str]],
    resolution: int,
    data_dir=DATA_RAW_DIR,
) -> GeoDataFrame:
    hexes_polygons_gdf = get_hexes_polygons_for_city(
        city, resolution, data_dir=data_dir
    )
    return gpd.sjoin(gdf, hexes_polygons_gdf, how="inner", predicate="intersects")

=======
def add_h3_indices(gdf: GeoDataFrame, city: Union[str, List[str]], resolution: int) -> GeoDataFrame:
    hexes_polygons_gdf = get_hexes_polygons_for_city(city, resolution, use_cache=True)
    h3_added = gpd.sjoin(gdf, hexes_polygons_gdf, how="inner", predicate="intersects")
    return h3_added

def add_h3_indices_to_city(city: Union[str, List[str]], resolution: int, force=False, filter_values: Dict[str, List[str]] = None):
    if type(city) == str:
        city_name = city
    else:
        city_name = city[0]
>>>>>>> 9887da12

def add_h3_indices_to_city(
    city: Union[str, List[str]], resolution: int, data_dir: Path = None
) -> GeoDataFrame:
    city_name = city if type(city) == str else city[0]
    if data_dir is not None:
        DATA_INTERIM_DIR = data_dir.joinpath("interim")
        DATA_RAW_DIR = data_dir.joinpath("raw")
    city_destination_path = prepare_city_path(DATA_INTERIM_DIR, city_name)
    for tag in TOP_LEVEL_OSM_TAGS:
<<<<<<< HEAD
        result_path = city_destination_path.joinpath(f"{tag}_{resolution}.pkl")
        if not result_path.exists():
            print(f"Loading data for {city_name} {tag}")
            tag_gdf = load_city_tag(city_name, tag, data_dir=DATA_RAW_DIR)
            if tag_gdf is not None:
                print(f"Adding h3 indices to {city_name} {tag}")
                tag_gdf = tag_gdf
                h3_gdf = add_h3_indices(
                    tag_gdf, city, resolution, data_dir=DATA_RAW_DIR
                )
                h3_gdf.to_pickle(result_path)
            else:
                print(f"Tag {tag} doesn't exist for city {city}, skipping...")
        # else:
        #     print(f"{result_path} already exists, skipping...")


def add_h3_indices_to_city_explicit_paths(
    city: str,
    resolution: int,
    data_dir: Path = None,
    interim_dir: Path = None,
) -> GeoDataFrame:
    city_name = city if type(city) == str else city[0]
    city_destination_path = prepare_city_path(interim_dir, city_name)
    for tag in TOP_LEVEL_OSM_TAGS:
        result_path = city_destination_path.joinpath(f"{tag}_{resolution}.pkl")
        if not result_path.exists():
            print(f"Loading data for {city_name} {tag}")
            tag_gdf = load_city_tag(city_name, tag, data_dir=data_dir)
            if tag_gdf is not None:
                print(f"Adding h3 indices to {city_name} {tag}")
                tag_gdf = tag_gdf
                h3_gdf = add_h3_indices(tag_gdf, city, resolution, data_dir=data_dir)
                h3_gdf.to_pickle(result_path)
            else:
                print(f"Tag {tag} doesn't exist for city {city}, skipping...")
=======
        if filter_values is not None and tag not in filter_values.keys():
            continue
        # check if file already exists
        result_path = city_destination_path.joinpath(f"{tag}_{resolution}.feather")
        if result_path.exists() and not force:
            print(f"Skipping {tag} for {city_name}, already exists")
            continue
        
        tag_gdf = load_city_tag(city_name, tag, filter_values=filter_values)
        if tag_gdf is not None:
            tag_gdf = tag_gdf[['osmid', tag, 'geometry']]
            h3_gdf = add_h3_indices(tag_gdf, city, resolution)[['osmid', tag, 'h3']].reset_index(drop=True)
            h3_gdf.to_feather(result_path)
        else:
            print(f"Tag {tag} doesn't exist for city {city}, skipping...")
>>>>>>> 9887da12


def merge_all_tags_for_city(city: str, resolution: int):
    city_path = prepare_city_path(DATA_INTERIM_DIR, city)
    dfs = []
    for tag in TOP_LEVEL_OSM_TAGS:
        try:
            gdf = load_city_tag(city, tag, data_dir=DATA_RAW_DIR)
            if gdf is not None:
                gdf = add_h3_indices(gdf, city, resolution)
                dfs.append(gdf)
        except FileNotFoundError:
            print(f"Tag {tag} file not found for {city}")
    city_df = pd.concat(dfs, ignore_index=True)
    city_file_path = city_path.joinpath(f"all_{resolution}.pkl")
    city_df.to_pickle(city_file_path)
    return city_df


def group_df_by_tag_values(df, tag: str):
<<<<<<< HEAD
    tmp = df.reset_index(drop=True)[["h3", tag]].copy(deep=True)
    indicators = (
        pd.get_dummies(tmp, columns=[tag], prefix=tag)
        .groupby("h3")
        .sum()
        .astype("int16")
    )
    return indicators.reset_index()
=======
    tags = df.reset_index(drop=True)[['h3', tag]]   
    indicators = tags[[tag]].pivot(columns=tag, values=tag)
    indicators[indicators.notnull()] = 1
    indicators.fillna(0, inplace = True)
    indicators = indicators.add_prefix(f"{tag}_")
    result = pd.concat([tags[['h3']], indicators], axis=1).groupby('h3').sum().reset_index()
    return result
>>>>>>> 9887da12


def group_city_tags(
    city: str,
    resolution: int,
    tags=TOP_LEVEL_OSM_TAGS,
    filter_values: Dict[str, str] = None,
    fill_missing=True,
    data_dir: Path = DATA_RAW_DIR,
    save_dir: Path = DATA_PROCESSED_DIR,
    save=True,
) -> pd.DataFrame:
    dfs = []
    for tag in tags:
        df = load_city_tag_h3(city, tag, resolution, filter_values, data_path=data_dir)
        if df is not None and not df.empty:
            tag_grouped = group_df_by_tag_values(df, tag)
        else:
            tag_grouped = pd.DataFrame()
        if fill_missing and filter_values is not None:
<<<<<<< HEAD
            columns_names = [f"{tag}_{value}" for value in filter_values[tag]]
            tag_grouped[[c for c in columns_names if c not in tag_grouped.columns]] = 0
        dfs.append(tag_grouped)

    results = pd.concat(dfs, axis=0)

    results = results.fillna(0).groupby("h3").sum().astype("Int16").reset_index()
    if save:
        city_destination_path = prepare_city_path(save_dir, city)
        file_path = city_destination_path.joinpath(f"{resolution}.pkl")
        results.to_pickle(file_path)
=======
            missing_columns = pd.Index([f"{tag}_{value}" for value in filter_values[tag]]).difference(tag_grouped.columns)
            tag_grouped = tag_grouped.reindex(columns=tag_grouped.columns.union(missing_columns), fill_value=0)
        dfs.append(tag_grouped)

    results = pd.concat(dfs, axis=0)
    results = results.fillna(0).groupby('h3').sum().reset_index()
    
    city_destination_path = prepare_city_path(DATA_PROCESSED_DIR, city)
    file_path = city_destination_path.joinpath(f"{resolution}.feather")
    results.to_feather(file_path)
>>>>>>> 9887da12
    return results


def group_city_top_level_tags(
    city: str, resolution: int, tags=TOP_LEVEL_OSM_TAGS
) -> pd.DataFrame:
    dfs = []
    for tag in tags:
        df = load_city_tag_h3(city, tag, resolution)
        if df is not None:
            df = df[["h3", tag]]
            dfs.append(df)
    results = pd.concat(dfs, axis=0)
    for tag in tags:
        if tag not in results.columns:
            results[tag] = np.nan
    df_tags = results[tags]
    df_tags = df_tags.notna().astype(float)
    results[tags] = df_tags
    return results.groupby("h3").sum().reset_index()[["h3", *tags]]


def add_geometry_to_df(df: pd.DataFrame) -> GeoDataFrame:
    df["geometry"] = df["h3"].apply(h3_to_polygon)
    return GeoDataFrame(df, crs="EPSG:4326")


def group_cities(cities: str, resolution: int, add_city_column=True) -> pd.DataFrame:
    dfs = []
    for city in cities:
        df = load_grouped_city(city, resolution)
        if add_city_column:
            df["city"] = city
        dfs.append(df)
<<<<<<< HEAD

    all_cities = pd.concat(dfs, axis=0, ignore_index=True).set_index("h3")
    print(all_cities.isna().sum().sum())
    all_cities.to_pickle(DATA_PROCESSED_DIR.joinpath(f"{resolution}.pkl"))
=======
    
    all_cities = pd.concat(dfs, axis=0, ignore_index=True).set_index('h3')
    all_cities.reset_index().to_feather(DATA_PROCESSED_DIR.joinpath(f"{resolution}.feather"))
>>>>>>> 9887da12
    return all_cities<|MERGE_RESOLUTION|>--- conflicted
+++ resolved
@@ -76,11 +76,6 @@
         return gpd.read_file(cache_file)
     return save_hexes_polygons_for_city(city_path, resolution, return_gdf=True)
 
-<<<<<<< HEAD
-=======
-    if type(bounding_gdf.geometry[0]) == MultiPolygon:
-        bounding_gdf = bounding_gdf.explode(index_parts=False).reset_index(drop=True)
->>>>>>> 9887da12
 
 def save_hexes_polygons_for_city(
     city_path: Path,
@@ -102,7 +97,6 @@
         return hexes_gdf
 
 
-<<<<<<< HEAD
 def add_h3_indices(
     gdf: GeoDataFrame,
     city: Union[str, List[str]],
@@ -114,18 +108,6 @@
     )
     return gpd.sjoin(gdf, hexes_polygons_gdf, how="inner", predicate="intersects")
 
-=======
-def add_h3_indices(gdf: GeoDataFrame, city: Union[str, List[str]], resolution: int) -> GeoDataFrame:
-    hexes_polygons_gdf = get_hexes_polygons_for_city(city, resolution, use_cache=True)
-    h3_added = gpd.sjoin(gdf, hexes_polygons_gdf, how="inner", predicate="intersects")
-    return h3_added
-
-def add_h3_indices_to_city(city: Union[str, List[str]], resolution: int, force=False, filter_values: Dict[str, List[str]] = None):
-    if type(city) == str:
-        city_name = city
-    else:
-        city_name = city[0]
->>>>>>> 9887da12
 
 def add_h3_indices_to_city(
     city: Union[str, List[str]], resolution: int, data_dir: Path = None
@@ -136,7 +118,6 @@
         DATA_RAW_DIR = data_dir.joinpath("raw")
     city_destination_path = prepare_city_path(DATA_INTERIM_DIR, city_name)
     for tag in TOP_LEVEL_OSM_TAGS:
-<<<<<<< HEAD
         result_path = city_destination_path.joinpath(f"{tag}_{resolution}.pkl")
         if not result_path.exists():
             print(f"Loading data for {city_name} {tag}")
@@ -174,23 +155,6 @@
                 h3_gdf.to_pickle(result_path)
             else:
                 print(f"Tag {tag} doesn't exist for city {city}, skipping...")
-=======
-        if filter_values is not None and tag not in filter_values.keys():
-            continue
-        # check if file already exists
-        result_path = city_destination_path.joinpath(f"{tag}_{resolution}.feather")
-        if result_path.exists() and not force:
-            print(f"Skipping {tag} for {city_name}, already exists")
-            continue
-        
-        tag_gdf = load_city_tag(city_name, tag, filter_values=filter_values)
-        if tag_gdf is not None:
-            tag_gdf = tag_gdf[['osmid', tag, 'geometry']]
-            h3_gdf = add_h3_indices(tag_gdf, city, resolution)[['osmid', tag, 'h3']].reset_index(drop=True)
-            h3_gdf.to_feather(result_path)
-        else:
-            print(f"Tag {tag} doesn't exist for city {city}, skipping...")
->>>>>>> 9887da12
 
 
 def merge_all_tags_for_city(city: str, resolution: int):
@@ -211,7 +175,6 @@
 
 
 def group_df_by_tag_values(df, tag: str):
-<<<<<<< HEAD
     tmp = df.reset_index(drop=True)[["h3", tag]].copy(deep=True)
     indicators = (
         pd.get_dummies(tmp, columns=[tag], prefix=tag)
@@ -220,15 +183,6 @@
         .astype("int16")
     )
     return indicators.reset_index()
-=======
-    tags = df.reset_index(drop=True)[['h3', tag]]   
-    indicators = tags[[tag]].pivot(columns=tag, values=tag)
-    indicators[indicators.notnull()] = 1
-    indicators.fillna(0, inplace = True)
-    indicators = indicators.add_prefix(f"{tag}_")
-    result = pd.concat([tags[['h3']], indicators], axis=1).groupby('h3').sum().reset_index()
-    return result
->>>>>>> 9887da12
 
 
 def group_city_tags(
@@ -249,7 +203,6 @@
         else:
             tag_grouped = pd.DataFrame()
         if fill_missing and filter_values is not None:
-<<<<<<< HEAD
             columns_names = [f"{tag}_{value}" for value in filter_values[tag]]
             tag_grouped[[c for c in columns_names if c not in tag_grouped.columns]] = 0
         dfs.append(tag_grouped)
@@ -261,18 +214,6 @@
         city_destination_path = prepare_city_path(save_dir, city)
         file_path = city_destination_path.joinpath(f"{resolution}.pkl")
         results.to_pickle(file_path)
-=======
-            missing_columns = pd.Index([f"{tag}_{value}" for value in filter_values[tag]]).difference(tag_grouped.columns)
-            tag_grouped = tag_grouped.reindex(columns=tag_grouped.columns.union(missing_columns), fill_value=0)
-        dfs.append(tag_grouped)
-
-    results = pd.concat(dfs, axis=0)
-    results = results.fillna(0).groupby('h3').sum().reset_index()
-    
-    city_destination_path = prepare_city_path(DATA_PROCESSED_DIR, city)
-    file_path = city_destination_path.joinpath(f"{resolution}.feather")
-    results.to_feather(file_path)
->>>>>>> 9887da12
     return results
 
 
@@ -307,14 +248,8 @@
         if add_city_column:
             df["city"] = city
         dfs.append(df)
-<<<<<<< HEAD
 
     all_cities = pd.concat(dfs, axis=0, ignore_index=True).set_index("h3")
     print(all_cities.isna().sum().sum())
     all_cities.to_pickle(DATA_PROCESSED_DIR.joinpath(f"{resolution}.pkl"))
-=======
-    
-    all_cities = pd.concat(dfs, axis=0, ignore_index=True).set_index('h3')
-    all_cities.reset_index().to_feather(DATA_PROCESSED_DIR.joinpath(f"{resolution}.feather"))
->>>>>>> 9887da12
     return all_cities