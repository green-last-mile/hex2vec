import asyncio
from functools import partial, wraps
from pathlib import Path
from random import random
from typing import Any, Dict, Generator, List, Set
import warnings

import backoff
from tqdm import tqdm
import alphashape
import geopandas as gpd
import h3
import osmnx as ox
import pandas as pd
from shapely.geometry import mapping, MultiPolygon


from ..data.download import ensure_geometry_type
from ..data.load_data import load_city_tag, load_city_tag_h3
from ..data.make_dataset import group_df_by_tag_values, h3_to_polygon, prepare_city_path
from ..data.utils import TOP_LEVEL_OSM_TAGS
from ..settings import DATA_PROCESSED_DIR, DATA_RAW_DIR



# little of a hack to get around the fact that osmnx doesn't have async
def async_wrap(func):
    @wraps(func)
    async def run(*args, loop=None, executor=None, **kwargs):
        if loop is None:
            loop = asyncio.get_event_loop()
        pfunc = partial(func, *args, **kwargs)
        return await loop.run_in_executor(executor, pfunc)

    return run


# cleaner way to get series of points into a list
def geometry_series_to_xy(geometry_series, epgs=32633):
    g = geometry_series.to_crs(epsg=epgs).copy()
    return list(zip(g.x, g.y))


def iterate_hex_dir(parent_dir: Path) -> Generator[Path, None, None]:
    for hex_id in parent_dir.iterdir():
        if h3.h3_is_valid(hex_id.stem) and hex_id.is_dir():
            yield hex_id


def cover_point_array_w_hex(
    point_array: pd.Series,
    resolution: int,
    epgs: int = 32633,
) -> Set[str]:

    xy = geometry_series_to_xy(point_array, epgs=epgs)
    print("computing alpha shape, this may take a while...")
    res = alphashape.alphashape(xy, alpha=0.001)
    res = res.buffer(2 * h3.edge_length(resolution=resolution, unit="m"))
    convex_hull_df = gpd.GeoDataFrame(
        geometry=gpd.GeoSeries(res),
        crs=f"EPSG:{epgs}",
    )
    convex_hull_df = convex_hull_df.to_crs(epsg=4326)
    feature = mapping(convex_hull_df)

    # reverse coordinates in geojson
    for feature in feature["features"]:
        geom = feature["geometry"]
        geom["coordinates"] = [[j[::-1] for j in i] for i in geom["coordinates"]]
        hexes = list(h3.polyfill(geom, resolution))
        break

    # convert the hex ids to polygons
    return gpd.GeoDataFrame(
        data={
            "h3": hexes,
        },
        geometry=gpd.GeoSeries(map(h3_to_polygon, hexes)),
        crs="EPSG:4326",
    )

@backoff.on_exception(backoff.expo,
                      Exception,
                      max_tries=8,
                      max_time=300)
def ox_geometries(
    *args,
    **kwargs,
) -> gpd.GeoDataFrame:
    return ox.geometries_from_polygon(*args, **kwargs)

async_ox_geometries = async_wrap(ox_geometries)

def pull_hex_tags_synch(
    row: pd.Series,
    city_dir: Path,
    tag_list: str,
    simplify_data: bool = True,
    force_pull: bool = False
) -> pd.Series:

    # make the directory
    hex_dir = city_dir.joinpath(row["h3"])
    hex_dir.mkdir(parents=True, exist_ok=True)
    # print("running for hex", row["h3"])
    for tag in tag_list:
        if not hex_dir.joinpath(f"{tag}.pkl").exists() or force_pull:
            gdf = ox_geometries(row['geometry'], tags={tag: True})
            # clean the data
            if not gdf.empty:
                gdf = ensure_geometry_type(gdf)                
                gdf = gdf.reset_index()[["osmid", tag, "geometry"]] if simplify_data else gdf.reset_index()
                # save the gdf
                gdf.to_pickle(
                    hex_dir.joinpath(f"{tag}.pkl").absolute(),
                )
        else:
            print(f"{tag} already exists")



async def walk_n_queue(
    queue: asyncio.Queue,
    city_dir: Path,
    hex_gdf: gpd.GeoDataFrame,
    tag_list: str,
    resolution: int,
    simplify_data: bool = True,
    force_pull: bool = False
) -> None:

    r_dir = city_dir.joinpath(f"resolution_{resolution}")
    r_dir.mkdir(parents=True, exist_ok=True)
    for _, row in hex_gdf.iterrows():
        hex_dir = r_dir.joinpath(row["h3"])
        hex_dir.mkdir(parents=True, exist_ok=True)
        for tag in tag_list:
            if not (hex_dir.joinpath(f"{tag}.pkl").exists() 
                    or hex_dir.joinpath(f"{tag}_is_empty.txt").exists()) \
                    or force_pull:
                await queue.put(
                    (hex_dir.joinpath(f"{tag}.pkl"), row.geometry, tag)
                )
                await asyncio.sleep(0)


# async def pull_tags_for_hex(
#     row: pd.Series,
#     city_dir: Path,
#     tag_list: str,
#     simplify_data: bool = True,
#     force_pull: bool = False
# ) -> pd.Series:

async def pull_tags_for_hex(
    queue: asyncio.Queue,
    semaphore: asyncio.Semaphore
):
    simplify_data = True
    async with semaphore:
        while True:
            # this is probs bad practice
            save_path, geom, tag = await queue.get()
            print(f"pulling {save_path.parent.parent.parent.stem}/{save_path.parent.stem}/{tag}")
            gdf = await async_ox_geometries(geom, tags={tag: True})
            # clean the data
            if not gdf.empty:
                gdf = ensure_geometry_type(gdf)
                gdf = gdf.reset_index()[["osmid", tag, "geometry"]] if simplify_data else gdf.reset_index()
                # save the gdf
                gdf.to_pickle(
                    save_path.absolute()
                )
                print(f"finished {save_path.parent.parent.parent.stem}/{save_path.parent.stem}/{tag}")
            else:
                # record that the df is empty so we don't try again
                with open(save_path.parent.joinpath(f"{tag}_is_empty.txt").absolute(), 'w') as f:
                    pass
            # tell everyon the that the task is done
            queue.task_done()
        

async def pull_tags_for_hex_gdf(
    city_dir: Path,
    hex_gdf: gpd.GeoDataFrame,
    tag_list: str,
    resolution: int,
    simplify_data: bool = True,
    force_pull: bool = False
) -> None:

    # make the directory
    r_dir = city_dir.joinpath(f"resolution_{resolution}")
    r_dir.mkdir(parents=True, exist_ok=True)
    for row in hex_gdf.iterrows():
        await pull_tags_for_hex(row[1], r_dir, tag_list, simplify_data, force_pull)
        # sleep to defer to other processes
        await asyncio.sleep(0.01)
    
def join_hex_dfs(
    hex_parent_dir: Path,
    tag_list: List[str],
    target_resolution: int,
    output_dir: Path,
) -> gpd.GeoDataFrame:

    # create a map of smaller hexes to larger hexes
    for hex_id in tqdm(list(iterate_hex_dir(hex_parent_dir))):
        # create a hexagon gpd
        target_hex_ids = list(h3.h3_to_children(hex_id.stem, target_resolution))
        all_hex_polygons = list(map(h3_to_polygon, target_hex_ids))
        hexes_gdf = gpd.GeoDataFrame(
            pd.DataFrame({"h3": target_hex_ids, "geometry": all_hex_polygons}),
            crs="EPSG:4326",
        )

        # create a list of other parent-level hexagons needed. 
        # This is because the children are not always geographically contained.
        needed_hexes = [hex_id, *[hex_parent_dir / h for h in h3.k_ring(hex_id.stem, 1)]]

        # create a list of the buffered boundary hexagons. It's not necessary to have the neighbors of these hexagons.
        boundary = False
        if (hex_parent_dir.parent / "boundary.hex.txt").exists():
            with open((hex_parent_dir.parent / "boundary.hex.txt"), 'r') as f:
                boundary = hex_id.stem in f.read().split("\n")

        # check that all hexagons exist (they won't, because at some point we are at the edge of a hexagon)
        drops = []
        for i, p_hex in enumerate(needed_hexes):
            if not p_hex.exists() and not boundary:
                print(f"{p_hex.stem} is needed to completely cover {hex_id.stem} children but missing")
                drops.append(i)

        # drop the missing parent hexagons
        for i in drops[::-1]:
            needed_hexes.pop(i)

        # load the tag data. 
        for tag in tag_list:
            tag_dfs = []
            for p_hex in needed_hexes:
                tag_gdf = load_city_tag(p_hex, tag=tag, data_dir=hex_id)
                if tag_gdf is not None:
                    tag_dfs.append(tag_gdf)
            if len(tag_dfs):

                # create a hex + neighbors super df
                tag_gdf = pd.concat(tag_dfs, axis=0)
                # drop duplicated osmids
                tag_gdf = tag_gdf.drop_duplicates(subset=['osmid'])

                # spatial join of the hexes with the tag data. Only save data that is in the target hexagons.
                tag_gdf = gpd.sjoin(
                    tag_gdf, hexes_gdf, how="inner", predicate="intersects"
                )[["h3", "osmid", tag, "geometry"]]

                # create a save location for the data 
                save_location = output_dir.joinpath(
                    hex_id.stem,
                )
                save_location.mkdir(parents=True, exist_ok=True)
                tag_gdf.to_pickle(
                    save_location.joinpath(f"{tag}_{target_resolution}.pkl").absolute(),
                    protocol=4,
                )


def group_h3_tags(
    hex_id: str,
    resolution: int,
    tags=TOP_LEVEL_OSM_TAGS,
    filter_values: Dict[str, str] = None,
    fill_missing=True,
    data_dir: Path = DATA_RAW_DIR,
    save_dir: Path = DATA_PROCESSED_DIR,
    save=True,
) -> pd.DataFrame:
    dfs = []
    unique_h3 = list(h3.h3_to_children(hex_id, resolution))
    for tag in tags:
        # create df
        df = load_city_tag_h3(hex_id, tag, resolution, filter_values, data_path=data_dir)
        if df is not None and not df.empty:
            tag_grouped = group_df_by_tag_values(df, tag)
        else:
            tag_grouped = pd.DataFrame(data={'h3': unique_h3})
        
        # fill missing values, using pandas concat
        if fill_missing and filter_values is not None:
            columns_names = [f"{tag}_{value}" for value in filter_values[tag] if f"{tag}_{value}" not in tag_grouped.columns]
            tag_grouped = pd.concat([tag_grouped, pd.DataFrame(columns=columns_names)], axis=1, verify_integrity=True)
        dfs.append(tag_grouped)

    results = pd.concat(dfs, axis=0, )


    results = results.fillna(0).groupby("h3").sum()
    return results.reindex(index=unique_h3, fill_value=0).astype("Int16").reset_index()


def group_hex_tags(
    hex_parent_dir: Path,
    tag_list: List[str],
    output_dir: Path,
    resolution: int,
    filter_values: Dict[str, str] = None,
) -> None:

    for hex_id in tqdm(list(iterate_hex_dir(hex_parent_dir))):
        h3_grouped_df = group_h3_tags(
            hex_id=hex_id.stem,
            resolution=resolution,
            tags=tag_list,
            filter_values=filter_values,
            data_dir=hex_id.parent,
            save=False,
        )
        save_location = output_dir.joinpath(
            hex_id.stem,
        )
        save_location.mkdir(parents=True, exist_ok=True)
        h3_grouped_df.to_pickle(
            save_location.joinpath(f"{resolution}.pkl").absolute(),
            protocol=4,
        )


def create_city_from_hex(
    hex_parent_dir: Path, output_dir: Path, resolution: int, drop_all_zero=True
) -> None:
    dfs = [
        pd.read_pickle(hex_id.joinpath(f"{resolution}.pkl"))
        for hex_id in iterate_hex_dir(hex_parent_dir)
    ]

    df = pd.concat(dfs, ignore_index=True).set_index("h3")
    df.fillna(0, inplace=True)
    if drop_all_zero:
        df = df[(df.T != 0).any()]
    df.to_pickle(output_dir.joinpath(f"{resolution}.pkl").absolute(), protocol=4)
    return df


def get_buffer_hexes(hexes: Set[str], save_boundary: bool = True, save_path: Path = None) -> Set[str]:
    reported_hex = set()
    for hex in hexes:
        # find the missing and add them
        if missing := h3.k_ring(hex, 1) - hexes:
            for _h in missing:
                reported_hex.add(
                    _h
                )

    if save_boundary:
        if (save_path / "boundary.hex.txt").exists():
            with open(save_path / "boundary.hex.txt", 'r') as f:
                already_marked = {h for h in f.read().split("\n") if len(h)}
        else:
            already_marked = set()

        with open(save_path / "boundary.hex.txt", 'w') as f:                        
            f.write("\n".join(reported_hex.union(already_marked)))

    return reported_hex

def fetch_city_polygon(city_name: str, return_gdf=False) -> Dict:
<<<<<<< HEAD
=======
    # sourcery skip: raise-specific-error
>>>>>>> e2e39120
    from osmnx.geocoder import _geocode_query_to_gdf

    try:
        # bypass osmnx extras
        city_gdf = _geocode_query_to_gdf(
            city_name,
            by_osmid=False,
            which_result=None
        )
        if return_gdf:
            return city_gdf
<<<<<<< HEAD
=======
        
        # if the city has a complex polygon, use the convex hull of geometry
        if isinstance(city_gdf.geometry.iloc[0], MultiPolygon):
            city_gdf.geometry = city_gdf.geometry.convex_hull

>>>>>>> e2e39120
        # find the boundary polygon. Turn into geojson
        city_boundary_geojson = mapping(city_gdf.geometry.iloc[0])
        # reverse the coordinates for the h3 api
        city_boundary_geojson['coordinates'] = [[c[::-1] for c in coords] for coords in city_boundary_geojson['coordinates']]
        # return the json
        return city_boundary_geojson

    except (IndexError, KeyError) as e:

        raise Exception(f"OSMNX did not find a boundary geometry for {city_name}") from e

<|MERGE_RESOLUTION|>--- conflicted
+++ resolved
@@ -365,10 +365,7 @@
     return reported_hex
 
 def fetch_city_polygon(city_name: str, return_gdf=False) -> Dict:
-<<<<<<< HEAD
-=======
     # sourcery skip: raise-specific-error
->>>>>>> e2e39120
     from osmnx.geocoder import _geocode_query_to_gdf
 
     try:
@@ -380,14 +377,11 @@
         )
         if return_gdf:
             return city_gdf
-<<<<<<< HEAD
-=======
         
         # if the city has a complex polygon, use the convex hull of geometry
         if isinstance(city_gdf.geometry.iloc[0], MultiPolygon):
             city_gdf.geometry = city_gdf.geometry.convex_hull
 
->>>>>>> e2e39120
         # find the boundary polygon. Turn into geojson
         city_boundary_geojson = mapping(city_gdf.geometry.iloc[0])
         # reverse the coordinates for the h3 api
